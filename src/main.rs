<<<<<<< HEAD
use sha2::{Digest, Sha256};
=======
>>>>>>> b141f807
use std::{
    collections::{HashMap, VecDeque},
    time::Duration,
};

use anyhow::Context;
use btleplug::api::{
    AdvertisementData, AdvertisingOptions, Central, CentralEvent, Manager as _, Peripheral as _,
    ScanFilter,
};
use btleplug::platform::Manager;
use clap::{Parser, Subcommand};
use rand::Rng;
use tokio::time::sleep;

mod chat_ui;

mod crypto;

const COMPANY_ID: u16 = 0xFFFF; // experimental/manufacturer data key
const VER: u8 = 1;
const MAX_PAYLOAD: usize = 20; // leave header room; BLE legacy adv ~31B total

#[derive(Parser, Debug)]
#[command(
    name = "ble-chirp",
    about = "Broadcast/scan tiny messages via BLE advertising (mesh-style)"
)]
struct Args {
    /// Which adapter index to use (0 by default)
    #[arg(long, default_value_t = 0)]
    adapter: usize,
    /// Passphrase for payload encryption/decryption
    #[arg(long)]
    passphrase: Option<String>,
    #[command(subcommand)]
    cmd: Cmd,
}

#[derive(Subcommand, Debug)]
enum Cmd {
    /// Transmit a message (advertise chunked frames)
    Tx {
        /// Topic/channel (0-255)
<<<<<<< HEAD
        #[arg(long, default_value_t = 7, conflicts_with = "room")]
=======
        #[arg(long, default_value_t = 7)]
>>>>>>> b141f807
        topic: u8,
        /// Human-friendly room name
        #[arg(long)]
        room: Option<String>,
        /// Hops to relay
        #[arg(long, default_value_t = 3)]
        ttl: u8,
        /// Message text
        msg: String,
        /// Milliseconds to advertise each chunk
        #[arg(long, default_value_t = 500)]
        dwell_ms: u64,
    },
    /// Receive & show messages; optionally relay them
    Rx {
        /// Only show a specific topic
        #[arg(long, conflicts_with = "room")]
        topic: Option<u8>,
        /// Human-friendly room name to filter by
        #[arg(long)]
        room: Option<String>,
        /// Relay chunks with TTL-1 (gossip)
        #[arg(long, default_value_t = true)]
        relay: bool,
    },
<<<<<<< HEAD
    /// Interactive terminal UI chat mode
    Chat {
        /// Topic/channel (0-255)
        #[arg(long, default_value_t = 7, conflicts_with = "room")]
        topic: u8,
        /// Human-friendly room name
        #[arg(long)]
        room: Option<String>,
        /// Hops to relay for our sent messages
        #[arg(long, default_value_t = 3)]
        ttl: u8,
    },
=======
>>>>>>> b141f807
}

#[derive(Clone)]
struct Frame {
    topic: u8,
    ttl: u8,
    msg_id: [u8; 4],
    seq: u8,
    tot: u8,
    payload: Vec<u8>,
}

fn pack_frame(f: &Frame) -> Vec<u8> {
    // CompanyID(2 LE) + ver(1)+topic(1)+ttl(1)+msgId(4)+seq(1)+tot(1)+payload
    let mut b = Vec::with_capacity(2 + 1 + 1 + 1 + 4 + 1 + 1 + f.payload.len());
    b.extend_from_slice(&COMPANY_ID.to_le_bytes());
    b.push(VER);
    b.push(f.topic);
    b.push(f.ttl);
    b.extend_from_slice(&f.msg_id);
    b.push(f.seq);
    b.push(f.tot);
    b.extend_from_slice(&f.payload);
    b
}

fn unpack_frame(md: &[u8]) -> Option<Frame> {
    if md.len() < 2 + 1 + 1 + 1 + 4 + 1 + 1 {
        return None;
    }
    let cid = u16::from_le_bytes([md[0], md[1]]);
    if cid != COMPANY_ID {
        return None;
    }
    let ver = md[2];
    if ver != VER {
        return None;
    }
    let topic = md[3];
    let ttl = md[4];
    let msg_id = [md[5], md[6], md[7], md[8]];
    let seq = md[9];
    let tot = md[10];
    let payload = md[11..].to_vec();
    Some(Frame {
        topic,
        ttl,
        msg_id,
        seq,
        tot,
        payload,
    })
}

fn chunk_message(bytes: &[u8]) -> Vec<(u8, u8, Vec<u8>)> {
    // returns (seq, tot, payload)
    let tot = ((bytes.len() + MAX_PAYLOAD - 1) / MAX_PAYLOAD).max(1) as u8;
    let mut v = Vec::new();
    for i in 0..tot {
        let s = (i as usize) * MAX_PAYLOAD;
        let e = (s + MAX_PAYLOAD).min(bytes.len());
        v.push((i, tot, bytes[s..e].to_vec()));
    }
    v
}

fn topic_from_room(room: &str) -> u8 {
    let mut h = Sha256::new();
    h.update(room.as_bytes());
    let digest = h.finalize();
    digest[0]
}

#[tokio::main]
async fn main() -> anyhow::Result<()> {
    let args = Args::parse();
    let manager = Manager::new().await.context("btleplug Manager::new")?;
    let adapters = manager.adapters().await.context("list adapters")?;
    let adapter = adapters
        .get(args.adapter)
        .ok_or_else(|| anyhow::anyhow!("adapter {} not found", args.adapter))?
        .clone();

    let key = args.passphrase.as_ref().map(|p| crypto::derive_key(p));

    match args.cmd {
        Cmd::Tx {
            topic,
<<<<<<< HEAD
            room,
            ttl,
            msg,
            dwell_ms,
        } => {
            let topic = room.map_or(topic, |r| topic_from_room(&r));
            tx(adapter, topic, ttl, &msg, dwell_ms).await?
        }
        Cmd::Rx { topic, room, relay } => {
            let topic = match (topic, room) {
                (Some(t), _) => Some(t),
                (_, Some(r)) => Some(topic_from_room(&r)),
                _ => None,
            };
            rx(adapter, topic, relay).await?
        }
        Cmd::Chat { topic, room, ttl } => {
            let topic = room.map_or(topic, |r| topic_from_room(&r));
            chat_ui::chat(adapter, topic, ttl).await?
        }
=======
            ttl,
            msg,
            dwell_ms,
        } => tx(adapter, topic, ttl, &msg, dwell_ms, key).await?,
        Cmd::Rx { topic, relay } => rx(adapter, topic, relay, key).await?,
>>>>>>> b141f807
    }
    Ok(())
}

pub(crate) async fn tx(
    adapter: btleplug::platform::Adapter,
    topic: u8,
    ttl: u8,
    msg: &str,
    dwell_ms: u64,
<<<<<<< HEAD
=======
    key: Option<[u8; 32]>,
>>>>>>> b141f807
) -> anyhow::Result<()> {
    let msg_bytes = msg.as_bytes();
    let chunks = chunk_message(msg_bytes);
    let peripheral = adapter.peripheral().await.context("create peripheral")?;
    let msg_id: [u8; 4] = rand::thread_rng().r#gen();
    println!(
        "TX topic={} ttl={} chunks={} msg_id={:02x?}",
        topic,
        ttl,
        chunks.len(),
        msg_id
    );

    for (seq, tot, payload) in chunks {
<<<<<<< HEAD
=======
        let payload = if let Some(ref k) = key {
            crypto::encrypt(k, &msg_id, seq, &payload)?
        } else {
            payload
        };
>>>>>>> b141f807
        let f = Frame {
            topic,
            ttl,
            msg_id,
            seq,
            tot,
            payload,
        };
        let md = pack_frame(&f);
        let mut m = HashMap::new();
        m.insert(COMPANY_ID, md);

        let adv = AdvertisementData {
            local_name: Some("chirp".into()),
            manufacturer_data: Some(m),
            service_data: None,
            services: None,
            appearance: None,
            tx_power_level: None,
            solicited_services: None,
        };

        peripheral
            .start_advertising(adv, AdvertisingOptions::default())
            .await?;
        sleep(Duration::from_millis(dwell_ms)).await;
        peripheral.stop_advertising().await?;
        sleep(Duration::from_millis(60)).await; // small gap between chunks
    }
    println!("Done.");
    Ok(())
}

pub(crate) async fn rx_loop<F>(
    adapter: btleplug::platform::Adapter,
    topic_filter: Option<u8>,
    relay: bool,
<<<<<<< HEAD
    mut on_msg: F,
) -> anyhow::Result<()>
where
    F: FnMut(u8, [u8; 4], String) + Send + 'static,
{
=======
    key: Option<[u8; 32]>,
) -> anyhow::Result<()> {
>>>>>>> b141f807
    // de-dupe cache: seen (msg_id, seq)
    let mut seen: VecDeque<([u8; 4], u8)> = VecDeque::with_capacity(2048);
    let mut reasm: HashMap<[u8; 4], (u8, HashMap<u8, Vec<u8>>, u8)> = HashMap::new();
    //                               tot,    parts(seq->payload), topic

    adapter.start_scan(ScanFilter::default()).await?;
    println!(
        "Listening... {}",
        topic_filter
            .map(|t| format!("(topic={})", t))
            .unwrap_or_default()
    );

    let mut events = adapter.events().await?;
    while let Some(evt) = events.recv().await {
        if let CentralEvent::ManufacturerDataAdvertisement {
            manufacturer_data, ..
        } = evt
        {
            if let Some(md) = manufacturer_data.get(&COMPANY_ID) {
                if let Some(mut f) = unpack_frame(md) {
                    if let Some(t) = topic_filter {
                        if f.topic != t {
                            continue;
                        }
                    }

                    // de-dupe (msg_id, seq)
                    if seen.iter().any(|(id, s)| *id == f.msg_id && *s == f.seq) {
                        continue;
                    }
                    if seen.len() >= 2048 {
                        seen.pop_front();
                    }
                    seen.push_back((f.msg_id, f.seq));

                    // decrypt if needed
                    let mut payload = f.payload.clone();
                    if let Some(ref k) = key {
                        match crypto::decrypt(k, &f.msg_id, f.seq, &f.payload) {
                            Ok(p) => payload = p,
                            Err(_) => continue,
                        }
                    }

                    // reassembly
                    let entry = reasm
                        .entry(f.msg_id)
                        .or_insert_with(|| (f.tot, HashMap::new(), f.topic));
                    entry.1.insert(f.seq, payload);

                    // complete?
                    if entry.1.len() as u8 == entry.0 {
                        let mut bytes = Vec::new();
                        for i in 0..entry.0 {
                            if let Some(p) = entry.1.get(&i) {
                                bytes.extend_from_slice(p);
                            }
                        }
<<<<<<< HEAD
                        let text = String::from_utf8_lossy(&bytes).to_string();
                        on_msg(entry.2, f.msg_id, text.clone());
=======
                        let text = String::from_utf8_lossy(&bytes);
                        let id8 = hex::encode(f.msg_id);
                        println!("[topic {}] #{}: {}", entry.2, &id8[..8], text);
>>>>>>> b141f807
                        reasm.remove(&f.msg_id);
                    }

                    // relay
                    if relay && f.ttl > 0 {
                        f.ttl -= 1;
                        let backoff = 100 + rand::thread_rng().gen_range(0..400); // 100–500ms
                        tokio::spawn(do_relay(adapter.clone(), f, backoff));
                    }
                }
            }
        }
    }
    Ok(())
}

async fn rx(
    adapter: btleplug::platform::Adapter,
    topic_filter: Option<u8>,
    relay: bool,
) -> anyhow::Result<()> {
    rx_loop(adapter, topic_filter, relay, |topic, id, text| {
        let id8 = hex::encode(id);
        println!("[topic {}] #{}: {}", topic, &id8[..8], text);
    })
    .await
}

async fn do_relay(adapter: btleplug::platform::Adapter, f: Frame, backoff_ms: u64) {
    sleep(Duration::from_millis(backoff_ms)).await;
    let peripheral = match adapter.peripheral().await {
        Ok(p) => p,
        Err(e) => {
            eprintln!("relay peripheral err: {e}");
            return;
        }
    };
    let mut m = HashMap::new();
    m.insert(COMPANY_ID, pack_frame(&f));
    let adv = AdvertisementData {
        local_name: Some("chirp".into()),
        manufacturer_data: Some(m),
        service_data: None,
        services: None,
        appearance: None,
        tx_power_level: None,
        solicited_services: None,
    };
    if let Err(e) = peripheral
        .start_advertising(adv, AdvertisingOptions::default())
        .await
    {
        eprintln!("relay start adv err: {e}");
        return;
    }
    sleep(Duration::from_millis(300)).await;
    let _ = peripheral.stop_advertising().await;
}<|MERGE_RESOLUTION|>--- conflicted
+++ resolved
@@ -1,7 +1,6 @@
-<<<<<<< HEAD
+
 use sha2::{Digest, Sha256};
-=======
->>>>>>> b141f807
+
 use std::{
     collections::{HashMap, VecDeque},
     time::Duration,
@@ -46,11 +45,7 @@
     /// Transmit a message (advertise chunked frames)
     Tx {
         /// Topic/channel (0-255)
-<<<<<<< HEAD
         #[arg(long, default_value_t = 7, conflicts_with = "room")]
-=======
-        #[arg(long, default_value_t = 7)]
->>>>>>> b141f807
         topic: u8,
         /// Human-friendly room name
         #[arg(long)]
@@ -76,7 +71,7 @@
         #[arg(long, default_value_t = true)]
         relay: bool,
     },
-<<<<<<< HEAD
+
     /// Interactive terminal UI chat mode
     Chat {
         /// Topic/channel (0-255)
@@ -89,8 +84,6 @@
         #[arg(long, default_value_t = 3)]
         ttl: u8,
     },
-=======
->>>>>>> b141f807
 }
 
 #[derive(Clone)]
@@ -179,7 +172,7 @@
     match args.cmd {
         Cmd::Tx {
             topic,
-<<<<<<< HEAD
+
             room,
             ttl,
             msg,
@@ -200,13 +193,6 @@
             let topic = room.map_or(topic, |r| topic_from_room(&r));
             chat_ui::chat(adapter, topic, ttl).await?
         }
-=======
-            ttl,
-            msg,
-            dwell_ms,
-        } => tx(adapter, topic, ttl, &msg, dwell_ms, key).await?,
-        Cmd::Rx { topic, relay } => rx(adapter, topic, relay, key).await?,
->>>>>>> b141f807
     }
     Ok(())
 }
@@ -217,10 +203,6 @@
     ttl: u8,
     msg: &str,
     dwell_ms: u64,
-<<<<<<< HEAD
-=======
-    key: Option<[u8; 32]>,
->>>>>>> b141f807
 ) -> anyhow::Result<()> {
     let msg_bytes = msg.as_bytes();
     let chunks = chunk_message(msg_bytes);
@@ -235,14 +217,6 @@
     );
 
     for (seq, tot, payload) in chunks {
-<<<<<<< HEAD
-=======
-        let payload = if let Some(ref k) = key {
-            crypto::encrypt(k, &msg_id, seq, &payload)?
-        } else {
-            payload
-        };
->>>>>>> b141f807
         let f = Frame {
             topic,
             ttl,
@@ -280,16 +254,12 @@
     adapter: btleplug::platform::Adapter,
     topic_filter: Option<u8>,
     relay: bool,
-<<<<<<< HEAD
+
     mut on_msg: F,
 ) -> anyhow::Result<()>
 where
     F: FnMut(u8, [u8; 4], String) + Send + 'static,
 {
-=======
-    key: Option<[u8; 32]>,
-) -> anyhow::Result<()> {
->>>>>>> b141f807
     // de-dupe cache: seen (msg_id, seq)
     let mut seen: VecDeque<([u8; 4], u8)> = VecDeque::with_capacity(2048);
     let mut reasm: HashMap<[u8; 4], (u8, HashMap<u8, Vec<u8>>, u8)> = HashMap::new();
@@ -349,14 +319,10 @@
                                 bytes.extend_from_slice(p);
                             }
                         }
-<<<<<<< HEAD
+
                         let text = String::from_utf8_lossy(&bytes).to_string();
                         on_msg(entry.2, f.msg_id, text.clone());
-=======
-                        let text = String::from_utf8_lossy(&bytes);
-                        let id8 = hex::encode(f.msg_id);
-                        println!("[topic {}] #{}: {}", entry.2, &id8[..8], text);
->>>>>>> b141f807
+
                         reasm.remove(&f.msg_id);
                     }
 
